--- conflicted
+++ resolved
@@ -1,11 +1,7 @@
 from typing import List
 from event.base_event import Event, EventArgs
 from manager.tag_manager import TagManager
-<<<<<<< HEAD
-from tags.tag import Tag
-=======
 from tags.tag import Tag, TagMode
->>>>>>> 8bd859b8
 
 
 class TagEvent(Event):

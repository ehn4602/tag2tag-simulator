--- conflicted
+++ resolved
@@ -32,18 +32,11 @@
 
 class PhysicsEngine:
     def __init__(
-<<<<<<< HEAD
-        self, 
-        exciter: Exciter,
-        default_power_on_dbm: float = -100.0,  # Typical dbm threshold for passive UHF RFID tags to turn on circuitry
-        noise_std_volts: float = 0,  # 0.0001 is 0.1 mV noise
-=======
         self,
         exciters: dict[str, Exciter],
         default_power_on_dbm: float = -100.0,  # TODO make this configurable per-tag and find a good default
         noise_std_volts: float = 0,  # 0.0001 is 0.1 mV noise,
         passive_ref_mag: float = 0,
->>>>>>> 88e6564d
     ):
         """
         Initialize the physics engine.
@@ -169,13 +162,9 @@
         """
         power_tag_mw = self.power_from_exciters_at_tag_mw(tag)
         power_tag_dbm = mW_to_dBm(power_tag_mw)
-<<<<<<< HEAD
-        threshold_dbm = getattr(tag, "power_on_threshold_dbm", self.default_power_on_dbm)
-=======
         threshold_dbm = getattr(
             tag, "power_on_threshold_dbm", self.default_power_on_dbm
         )  # TODO Add power_on_threshold_dbm to Tag class
->>>>>>> 88e6564d
         return power_tag_dbm >= threshold_dbm
 
     def effective_reflection_coefficient(self, tag: Tag) -> complex:
@@ -208,7 +197,6 @@
 
         return gamma
 
-<<<<<<< HEAD
     def _compute_state_hash(self, tags):
         """
         Compute a hash representing the current state of the tags (positions and impedances).
@@ -231,17 +219,6 @@
         """
         Get's the total voltage delivered to a given tag by the rest of the
         tags.
-=======
-    def voltage_at_tag(
-        self, tags: dict[str, Tag], receiving_tag: Tag, include_helpers: bool = True
-    ) -> float:
-        """
-        Get's the total voltage delivered to a given tag by the rest of the
-        tags. This currently makes the assumption that there are no feedback
-        loops in the backscatter for simplicity.
-        # TODO Look into feedback loops
-        # TODO Look into include_helpers parameter
->>>>>>> 88e6564d
 
         Parameters:
             tags (dict[str, Tag]): A dictionary of all the tags in the simulation.
@@ -252,7 +229,6 @@
         exs = self.exciters
         rx_impedance = receiving_tag.get_impedance()
 
-<<<<<<< HEAD
         # --- Collect all tag names ---
         tag_names = list(tags.keys())
         if receiving_tag.get_name() not in tag_names:
@@ -261,23 +237,6 @@
         n = len(tag_names)
         if n == 0:
             return 0.0
-=======
-        # This will be summed later
-        sigs_to_rx = []
-        for ex in exs.values():
-            sigs_to_rx.append(self.get_sig_tx_rx(ex, receiving_tag))
-            for tag in tags.values():
-                if tag is receiving_tag:
-                    continue
-
-                reflection_coeff = self.effective_reflection_coefficient(tag)
-                if abs(reflection_coeff) < 1e-6:
-                    continue
-
-                sig_ex_tx = self.get_sig_tx_rx(ex, tag)
-                sig_tx_rx = self.get_sig_tx_rx(tag, receiving_tag)
-                sigs_to_rx.append(sig_ex_tx * reflection_coeff * sig_tx_rx)
->>>>>>> 88e6564d
 
         # --- Build H matrix (channel gains between tags) ---
         H = np.zeros((n, n), dtype=np.complex128)

--- conflicted
+++ resolved
@@ -1,9 +1,5 @@
-<<<<<<< HEAD
 import logging
-from typing import Dict, List
 
-=======
->>>>>>> 7e93fc8d
 from event.base_event import Event
 from manager.tag_manager import TagManager
 from state import AppState

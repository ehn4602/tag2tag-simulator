--- conflicted
+++ resolved
@@ -11,9 +11,12 @@
     Returns:
         List[EventArgs]: The sorted EventArgs used for dispatching events
     """
+    with open("config/events.json") as file:
+        events: List = json.load(file)["Events"]
+        events: List[EventArgs] = [EventArgs(**event) for event in events]
+        # TODO sort by event.delay and then event.hash() or something
 
     with open("config/events.json") as file:
-<<<<<<< HEAD
         events: List[Dict] = json.load(file)
         return [EventArgs(**event) for event in events]
 
@@ -31,11 +34,6 @@
         diff = self.event.time - other.event.time
         if diff != 0:
             return diff < 0
-=======
-        events: List = json.load(file)["Events"]
-        events: List[EventArgs] = [EventArgs(**event) for event in events]
-        # TODO sort by event.delay and then event.hash() or something
->>>>>>> 8bd859b8
 
         # Order by event_type
         if self.event_type != other.event_type:

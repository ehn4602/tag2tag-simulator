--- conflicted
+++ resolved
@@ -101,14 +101,10 @@
 
     def set_mode_reflect(self, index: int):
         self.set_mode(TagModeReflect(index))
-<<<<<<< HEAD
 
-=======
-    
     def get_mode(self):
         return self.mode
-    
->>>>>>> da4c521b
+
     def read_voltage(self) -> float:
         pass
 

from __future__ import annotations

from typing import List, Optional, Self, Dict, Any, Union, TYPE_CHECKING
from abc import ABC, abstractmethod
import logging
from logging import Logger
import heapq

from simpy.core import SimTime
from simpy import Interrupt

from state import AppState
from util.types import StateMethod

if TYPE_CHECKING:
    from tags.tag import Tag


class Timer:
    """
    Object which represents a delayed callback. Timer instances
    compare as less-than Timer instances which run before them.
    """

    def __init__(self, timer_acceptor: TimerAcceptor, next_run: SimTime):
        """
        Create a Timer object.

        Args:
            timer_acceptor (TimerAcceptor): The TimerAcceptor that scheduled this Timer.
            next_run (SimTime): The SimPy time at which this Timer should be run.
        """
        self._timer_acceptor = timer_acceptor
        self._next_run = next_run
        self._is_canceled = False

    def get_next_run(self) -> SimTime:
        """
        Returns:
            next_run (SimTime): The SimPy time at which this Timer should be run.
        """
        return self._next_run

    def cancel(self):
        """
        Cancels this timer, making future attempts to run this Timer's callback a no-op.
        """
        self._is_canceled = True

    def is_canceled(self) -> bool:
        """
        Returns:
            is_canceled (bool): True if this Timer has been canceled.
        """
        return self._is_canceled

    def run(self):
        """
        Runs this Timer and then cancels it, so that subsequent runs will be a no-op.
        If this Timer has already been canceled, this is a no-op.
        """
        if not self.is_canceled():
            self._timer_acceptor.on_timer()
            self.cancel()

    def __lt__(self, other: Self) -> bool:
        """
        Compares two Timer instances via their next_run times.

        Args:
            other (Self): Other Timer instance.

        Returns:
            is_lt (bool): True if this timer should be sorted before the other Timer.
        """
        return self._next_run < other._next_run


class TimerScheduler:
    """
    Used to schedule Timers and run their callbacks at the appropriate times.
    """

    def __init__(self, app_state: AppState):
        """
        Creates a new TimerScheduler.

        Args:
            app_state (AppState): The app state.
        """
        self.app_state = app_state
        self.timers: List[Timer] = []
        self.next_run: Optional[int] = None
        self.process = self.app_state.env.process(self.run())

    def run(self):
        """
        Fullfils Timers asynchronously, in such a way that it can be run as a SimPy process.
        """
        while True:
            while (
                len(self.timers) != 0
                and self.timers[0].get_next_run() <= self.app_state.now()
            ):
                self.timers[0].run()
                heapq.heappop(self.timers)
            delay: SimTime
            if len(self.timers) == 0:
                self.next_run = None
                delay = float("inf")
            else:
                self.next_run = self.timers[0].get_next_run()
                delay = self.next_run - self.app_state.now()
            try:
                yield self.app_state.env.timeout(delay)
            except Interrupt:
                pass

    def set_timer(self, timer_acceptor: TimerAcceptor, delay: int) -> Timer:
        """
        Schedules a timer event.

        Args:
            timer_acceptor (TimerAcceptor): The TimerAcceptor which is requesting a future callback.
            delay (int): The delay in SimPy simulation ticks before the callback should occur.
        """
        assert delay >= 0
        timer = Timer(timer_acceptor, self.app_state.now_plus(delay))
        heapq.heappush(self.timers, timer)
        if self.next_run is None or self.timers[0].get_next_run() < self.next_run:
            self.process.interrupt()
        return timer


# Maybe rename to TimerAccessor
class TimerAcceptor(ABC):
<<<<<<< HEAD
    # TODO remove this method?
=======
    """
    Abstract class representing something that can receive delayed callbacks.
    """

>>>>>>> 7e93fc8d
    def __init__(self, timer: TimerScheduler):
        """
        Create a TimerAcceptor.

        Args:
            timer (TimerScheduler): The TimerScheduler which should be used to schedule delayed callbacks.
        """
        self._scheduler = timer
        self._last_timer: Optional[Timer] = None

    # TODO remove this method?
    def set_timer(self, delay: int):
        """
        Schedules a delayed callback. If the delay is 0, cancel the last callback instead.
        Cancels any pending callbacks.

        Args:
            delay (int): The delay in SimPy simulation ticks.
        """
        if self._last_timer is not None:
            self._last_timer.cancel()
            self._last_timer = None
        if delay != 0:
            self._last_timer = self._scheduler.set_timer(self, delay)
        # TODO: What about if delay is zero?

    @abstractmethod
    def on_timer(self):
        """
        Called when a timer event goes off.
        """
        pass


class State:
    """
    A State in a StateMachine.
    """

    def __init__(self, name: str):
        """
        Creates a State.

        Args:
            name (str): The state's unique name.
        """

        self.transitions: dict[str, tuple[StateMethod, State]] = {}
        self.name = name

    def add_transition(self, expect_symbol: str, method: StateMethod, state: "State"):
        """
        Adds a transition to another state.

        Args:
            expect_symbol (str): The symbol which should cause this transition.
            method (StateMethod): The command which should be run after this transition.
            state (State): The state to enter after this transition.
        """
        self.transitions[expect_symbol] = (method, state)

    def follow_symbol(self, symbol: str):
        """
        Returns the state this state should transition to, or None if no transition should happen.

        Args:
            symbol (str): The received symbol.
        """
        return self.transitions.get(symbol)

    def does_accept_symbol(self, symbol: str):
        """
        Returns True if this state has a transition upon seeing the given symbol.

        Args:
            symbol (str): The given symbol.
        """
        return symbol in self.transitions

    def get_name(self):
        """
        Returns the name of this state.

        Returns:
            name (str): The state name.
        """
        return self.name

    @classmethod
    def _method_from_dict(cls, d: Any) -> StateMethod:
        """
        Construct a StateMethod from data parsed from JSON.

        Args:
            method: The StateMethod in a JSON-storable format.
        Returns:
            method (StateMethod): The StateMethod.
        """
        if isinstance(d, list):
            return tuple([cls._method_from_dict(x) for x in d])
        else:
            return d

    @classmethod
    def _method_to_dict(cls, method: StateMethod) -> Any:
        """
        Converts a StateMethod into a format which can be stored as JSON.

        Args:
            method (StateMethod): The StateMethod.
        Returns:
            method: The StateMethod in a JSON-storable format.
        """
        if isinstance(method, tuple):
            return [cls._method_to_dict(x) for x in method]
        else:
            return method

    def to_dict(self):
        """
        Converts a State into a format which can be stored as JSON.

        Returns:
            state: The State in a JSON-storable format.
        """
        transitions_serialized = {}
        for expect_input, (method, state) in self.transitions.items():
            transitions_serialized[expect_input] = [
                self._method_to_dict(method),
                state.name,
            ]
        return {"id": self.name, "transitions": transitions_serialized}

    @classmethod
    def from_dict(cls, data, serializer: StateSerializer, id=None):
        """
        Construct a State from data parsed from JSON.

        Args:
            data: The State in a JSON-storable format.
            serializer (StateSerializer): The serializer to use to construct neighboring states.
        Returns:
            method (StateMethod): The StateMethod.
        """
        if isinstance(data, str):
            return serializer.get_state(data)
        id = data.get("id")
        state = serializer.get_state(id)
        for expect_input, (method, output_id) in data["transitions"].items():
            output_state = serializer.get_state(output_id)
            state.add_transition(
                expect_input, cls._method_from_dict(method), output_state
            )
        return state


class StateSerializer:
    """
    Used to deserialize States with cyclic relationships
    """

    states: Dict[str, State]

    def __init__(self):
        """
        Initialize a StateSerializer.
        """
        self.states = {}

    def get_state(self, name: str) -> State:
        """
        Retrieve a State by name, creating one if missing.

        Args:
            name (str): The state name.
        Returns:
            state (State): The state.
        """
        if name not in self.states:
            self.states[name] = State(name)
        return self.states[name]

    def get_state_map(self) -> Dict[str, State]:
        """
        Gets the current mapping between state names and states

        Returns:
            data (Dict[str, State]): The dictionary of currently loaded states.
        """
        return self.states

    def to_dict(self):
        """
        Converts a State into a format which can be stored as JSON.

        Returns:
            state: The State in a JSON-storable format.
        """
        return [{"id": state.name, **state.to_dict()} for state in self.states.values()]


class StateMachine:
    """
    A simple state machine.
    """

    def __init__(self, init_state: State):
        """
        Create a StateMachine.

        Args:
            init_state (State): The state machine's initial state.
        """
        self.state = init_state
        self.init_state = init_state

    def get_state(self):
        """
        Returns:
            state (State): The state machine's current state.
        """
        return self.state

    def get_init_state(self):
        """
        Returns:
            initial_state (State): The state machine's initial state.
        """
        return self.init_state

    def transition(self, symbol) -> Optional[StateMethod]:
        """
        Causes the state machine to attempt to follow a transition symbol.

        Returns:
            method (Optional[StateMethod]): None if the state machine didn't perform
            a transition, the StateMethod this machine expects to be executed otherwise.
        """
        out = self.state.follow_symbol(symbol)
        if out is None:
            return None
        self.state = out[1]
        return out[0]


class MachineLogger:
    """
    Logging interface used to buffer logs from state machines
    """

    def __init__(self, logger: Logger):
        """
        Create a MachineLogger.

        Args:
            logger (Logger): Logger to forward buffered logging to.
        """
        self.store = ""
        self.logger = logger

    def log(self, s: str):
        """
        Log a message into the MachineLogger's buffer.
        The buffer's contents up to the last newline character will be flushed.

        Args:
            s (str): Message to store in buffer.
        """
        newline_index = s.find("\n")
        while newline_index != -1:
            self.logger.info(self.store + s[:newline_index])
            self.store = ""
            s = s[newline_index + 1 :]
            newline_index = s.find("\n")
        self.store += s


class ExecuteMachine(StateMachine, TimerAcceptor):
    """
    A state machine that can execute StateMethod instances during transitions.
    Methods starting with "_cmd_" directly map to StateMethod commands.
    """

    def __init__(self, tag_machine: TagMachine, init_state: State):
        """
        Creates an ExecuteMachine.

        Args:
            tag_machine (TagMachine): The TagMachine this ExecutionMachine belongs to.
            init_state (State): The state machine's initial state.
        """
        super().__init__(init_state)
        self.tag_machine = tag_machine
        self.transition_queue: Optional[List[str]] = None
        self.registers: List[int | float] = [0 for _ in range(8)]

<<<<<<< HEAD
    def logger(self):
        return self.tag_machine.tag.logger
=======
    def _cmd(self, cmd_first: str, cmd_rest: list[StateMethod]):
        """
        Calls a _cmd_* method.

        Args:
            cmd_first (str): Command name.
            cmd_rest (list[StateMethod]): Command arguments.
        """
        method_name = "_cmd_" + cmd_first
>>>>>>> 7e93fc8d

    def _cmd(self, cmd_first: str, cmd_rest: List):
        cmd_name = "_cmd_" + cmd_first

<<<<<<< HEAD
        getattr(self, cmd_name)(*cmd_rest)
=======
        getattr(self, method_name)(self, *cmd_rest)
>>>>>>> 7e93fc8d

    def _cmd_mov(self, dst: int, src: int):
        """
        Command that performs dst := src.

        Args:
            dst (int): Destination register.
            src (int): Source register.
        """
        value = self.registers[src]
        self.registers[dst] = value
        self.logger().debug(
            "cmd_mov(%s,%(src)s): reg[%s] = reg[%(src)s]: %s",
            dst,
            src,
            dst,
            src,
            value,
            extra={"dst": dst, "src": src, "value": value},
        )

<<<<<<< HEAD
    def _cmd_load_imm(self, dst, value):
        """
        Performs dst := $value
=======
    def _cmd_load_imm(self, dst: int, val: Union[int, float]):
        """
        Command that performs dst := $val.

        Args:
            dst (int): Destination register.
            src (Union[int, float]): Immediate value.
>>>>>>> 7e93fc8d
        """
        self.registers[dst] = value
        self.logger().debug(
            "cmd_load_imm(%s,%s): reg[%s] = %s",
            dst,
            value,
            dst,
            value,
            extra={"dst": dst, "value": value},
        )

    def _cmd_sub(self, dst: int, a: int, b: int):
        """
        Command that performs dst := a - b.

        Args:
            dst (int): Destination register.
            a (int): First operand register.
            b (int): Second operand register.
        """
        value = self.registers[dst] = self.registers[a] - self.registers[b]
        self.logger().debug(
            "cmd_sub(%s,%s,%s): reg[%s] = reg[%s] - reg[%s]: %s",
            dst,
            a,
            b,
            dst,
            a,
            b,
            value,
            extra={"dst": dst, "a": a, "b": b, "value": value},
        )

    def _cmd_add(self, dst: int, a: int, b: int):
        """
        Command that performs dst := a + b.

        Args:
            dst (int): Destination register.
            a (int): First operand register.
            b (int): Second operand register.
        """
        value = self.registers[dst] = self.registers[a] + self.registers[b]
        self.logger().debug(
            "cmd_add(%s,%s,%s): reg[%s] = reg[%s] + reg[%s]: %s",
            dst,
            a,
            b,
            dst,
            a,
            b,
            value,
            extra={"dst": dst, "a": a, "b": b, "value": value},
        )

    def _cmd_floor(self, a: int):
        """
        Command that performs a := int(a). In other words, it performs floor(n).

        Args:
            a (int): Register used for both input and output.
        """
        value = self.registers[a] = int(self.registers[a])
        self.logger().debug(
            "cmd_floor(%s): floor(reg[%s]): %s",
            a,
            a,
            value,
            extra={"a": a, "value": value},
        )

    def _cmd_abs(self, a: int):
        """
        Command that performs a := abs(a).

        Args:
            a (int): Register used for both input and output.
        """
        value = self.registers[a] = abs(self.registers[a])
        self.logger().debug(
            "cmd_abs(%s): abs(reg[%s]): %s",
            a,
            a,
            value,
            extra={"a": a, "value": value},
        )

    def _cmd_compare(self, a, b):
        """
        Sends symbol "lt", "eq", or "gt" to self,
        depending on whether a < b, a = b, or a > b respectively.

        Args:
            a (int): First operand register.
            b (int): Second operand register.
        """
        a_val = self.registers[a]
        b_val = self.registers[b]
        sym = None
        if a_val < b_val:
            sym = "lt"
        elif a_val == b_val:
            sym = "eq"
        else:
            sym = "gt"
        self._accept_symbol(sym)

<<<<<<< HEAD
        self.logger().debug(
            "cmd_compare(%s,%s): comp(reg[%s], reg[%s]): %s",
            a,
            b,
            a,
            b,
            sym,
            extra={"a": a, "b": b, "value": sym},
        )

    def _cmd__comment(self, *comment_lines: str):
=======
    def _cmd__comment(self, *comment_lines: Any):
        """
        Command that performs no operation, intended for use in documenting state machines.

        Args:
            *comment_lines (Any): Ignored parameters.
        """
>>>>>>> 7e93fc8d
        pass

    def _cmd_sequence(self, *cmd_list: StateMethod):
        """
        Command that executes a group of commands in order.

        Args:
            *cmd_list (StateMethod): Commands to execute.
        """
        for cmd in cmd_list:
            (cmd_first, *cmd_rest) = cmd
            self._cmd(cmd_first, cmd_rest)

    def _cmd_self_trigger(self, symbol: str):
        """
        Command that sends a symbol to this state machine.

        Args:
            symbol (str): Symbol to send.
        """
        self._accept_symbol(symbol)
        self.logger().debug(
            "cmd_self_trigger(%s)",
            symbol,
            extra={"symbol": symbol},
        )

<<<<<<< HEAD
    def _cmd_set_timer(self, timer_reg):
        delay = self.registers[timer_reg]
        self.tag_machine.timer.set_timer(self, delay)
        self.logger().debug(
            "cmd_set_timer(%s): set timer to %s",
            timer_reg,
            delay,
            extra={"timer_reg": timer_reg, "delay": delay},
        )
=======
    def _cmd_set_timer(self, timer_reg: int):
        """
        Command that sets a timer. Setting a timer of 0 delay cancels the current timer.

        Args:
            timer_reg (int): Input register for the timer delay in SimPy ticks.
        """
        self.tag_machine.timer.set_timer(self, self.registers[timer_reg])
>>>>>>> 7e93fc8d

    def prepare(self):
        """
        Sends an initialization symbol to the state machine, which the state machine
        can use to execute initialization commands (like setting a timer).
        """
        self._accept_symbol("init")

    def on_timer(self):
        """
        Run when a timer set by this state machine is triggered.
        """
        self._accept_symbol("on_timer")

    def _accept_symbol(self, symbol: str):
        """
        Dispatches symbol reception events to _cmd_* methods.

        Args:
            symbol (str): Symbol received.
        """
        if self.transition_queue is None:
            self.transition_queue = [symbol]
        else:
            self.transition_queue.append(symbol)
            return
        while len(self.transition_queue) != 0:
            symbol = self.transition_queue[0]
            self.transition_queue = self.transition_queue[1:]
            cmd = self.transition(symbol)
            if cmd is not None:
                (cmd_first, *cmd_rest) = cmd
                self._cmd(cmd_first, cmd_rest)
        self.transition_queue = None


class InputMachine(ExecuteMachine):
    """
    An execute machine used as the first stage of a TagMachine.
    """

    def __init__(self, tag_machine: TagMachine, init_state: State):
        """
        Creates an InputMachine.

        Args:
            tag_machine (TagMachine): The TagMachine this ExecutionMachine belongs to.
            init_state (State): The state machine's initial state.
        """
        super().__init__(tag_machine, init_state)

    def _cmd_save_voltage(self, out_reg):
<<<<<<< HEAD
        voltage = self.registers[out_reg] = self.tag_machine.tag.read_voltage()
        self.logger().debug(
            "cmd_save_voltage(%s): reg[%s] = %s",
            out_reg,
            out_reg,
            voltage,
            extra={"out_reg": out_reg, "voltage": voltage},
        )
=======
        """
        Command that saves the input voltage from the envelope detector to a register.

        Args:
            out_reg (int): Output register.
        """
        self.registers[out_reg] = self.tag_machine.tag.read_voltage()
>>>>>>> 7e93fc8d

    def _cmd_send_bit(self, reg: int):
        """
        Command that sends a bit of data to the processing machine.

        Args:
            reg (int): The register where the bit is stored.
        """
        self.tag_machine.processing_machine.on_recv_bit(self.registers[reg] != 0)

    def _cmd_forward_voltage(self):
        """
        Command that sends a voltage reading to the processing machine.
        """
        self.tag_machine.processing_machine.on_recv_voltage(
            self.tag_machine.tag.read_voltage()
        )


class ProcessingMachine(ExecuteMachine):
    """
    An execute machine used as the second stage of a TagMachine, intended for processing data.
    """

    def __init__(self, tag_machine: TagMachine, init_state: State):
        """
        Creates a ProcessingMachine.

        Args:
            tag_machine (TagMachine): The TagMachine this ExecutionMachine belongs to.
            init_state (State): The state machine's initial state.
        """
        super().__init__(tag_machine, init_state)
        self.tag_machine = tag_machine
        self.mem = [0 for _ in range(64)]

    def on_recv_bit(self, val: bool):
        """
        Called when a processing machine receives a bit from its associated input machine.

        Args:
            val (bool): The received bit.
        """
        self.registers[7] = val and 1 or 0
        self._accept_symbol("on_recv_bit")

    def on_recv_voltage(self, val: float):
        """
        Called when a processing machine receives a voltage from its associated input machine.

        Args:
            val (float): The received voltage.
        """
        self.registers[7] = val
        self._accept_symbol("on_recv_voltage")

    def on_queue_up(self):
        """
        Called when a processing machine receives a voltage from its associated input machine.

        Args:
            val (float): The received voltage.
        """
        self._accept_symbol("on_queue_up")

    def _cmd_send_int_out(self, reg: int):
        """
        Command that sends an integer to an associated output machine.

        Args:
            reg (int): Input register.
        """
        self.tag_machine.output_machine.on_recv_int(self.registers[reg])

    def _cmd_send_int_log(self, reg):
<<<<<<< HEAD
        self.tag_machine.machine_logger.log(str(self.registers[reg]))
=======
        """
        Command that sends an integer to an associated logger.

        Args:
            reg (int): Input register.
        """
        self.tag_machine.logger.log(str(self.registers[reg]))
>>>>>>> 7e93fc8d

    def _cmd_store_mem_imm(self, reg_addr: int, imm: Union[tuple[int,], int]):
        """
        Command that stores immediate value(s) in memory.

        Args:
            reg_addr (int): Input register containing the memory address to start saving values at.
            imm: (Union[tuple[int,], int]): Values to save to memory.
        """
        if isinstance(imm, tuple):
            imm = list(imm)
        else:
            imm = [imm]
        base_idx = self.registers[reg_addr]
        for idx in range(len(imm)):
            self.mem[base_idx + idx] = imm[idx]

    def _cmd_load_mem(self, dst: int, addr_reg: int):
        """
        Command that loads a value into a register from memory.

        Args:
            dst (int): Output register.
            addr_reg (int): Input register containing the memory address to load from.
        """
        self.registers[dst] = self.mem[self.registers[addr_reg]]


class OutputMachine(ExecuteMachine, TimerAcceptor):
    """
    An execute machine used as the third and final stage of a TagMachine, intended for sending data over the tag network.
    """

    def __init__(self, tag_machine: TagMachine, init_state: State):
        """
        Creates an OutputMachine.

        Args:
            tag_machine (TagMachine): The TagMachine this ExecutionMachine belongs to.
            init_state (State): The state machine's initial state.
        """
        super().__init__(tag_machine, init_state)

<<<<<<< HEAD
    def _cmd_set_antenna(self, reg):
        reflection_index = self.registers[reg]
        self.tag_machine.tag.set_mode_reflect(reflection_index)
=======
    def _cmd_set_antenna(self, reg: int):
        """
        Command that sets the associated tag's antenna to an associated mode.

        Args:
            reg (int): Register containing the antenna index.
        """
        self.tag_machine.tag.set_mode_reflect(self.registers[reg])
>>>>>>> 7e93fc8d

    def _cmd_set_listen(self):
        """
        Command that sets the associated tag's antenna to the envelope detector (index 0).
        """
        self.tag_machine.tag.set_mode_listen()

    def _cmd_queue_processing(self):
        """
        Command that sends a wake-up command to an associated processing machine.
        """
        self.tag_machine.processing_machine.on_queue_up()

    def on_recv_int(self, n: int):
        """
        Called when an output machine receives an integer from its associated processing machine.

        Args:
            n (int): The received integer.
        """
        self.registers[7] = n
        self._accept_symbol("on_recv_int")


class TagMachine:
    """
    A combination of an input machine, processing machine, output machine, and logger.
    """

    def __init__(
        self,
        app_state: AppState,
        init_states: tuple[State, State, State],
        logger: Logger,
    ):
        """
        Creates a TagMachine.

        Args:
            app_state (AppState): The app state.
            init_states (tuple[State, State, State]): The initial states for each state machine.
            logger (Logger): The logger.
        """
        self.timer = TimerScheduler(app_state)
        self.machine_logger = MachineLogger(logger)
        self.input_machine = InputMachine(self, init_states[0])
        self.processing_machine = ProcessingMachine(self, init_states[1])
        self.output_machine = OutputMachine(self, init_states[2])
        self.tag: Tag

    def set_tag(self, tag: Tag):
        """
        Sets the tag associated with this TagMachine. Should be called right after initializing a TagMachine.

        Args:
            tag (Tag): The associated Tag.
        """
        self.tag = tag

    def prepare(self):
        """
        Sends an initialization symbol to each contained state machine.
        """
        # can set antenna settings before everything else
        self.output_machine.prepare()
        self.input_machine.prepare()
        self.processing_machine.prepare()

    def to_dict(self) -> Any:
        """
        Converts this tag machine into a form which can be stored in JSON.
        """
        return {
            "input_machine": self.input_machine.init_state.name,
            "processing_machine": self.processing_machine.init_state.name,
            "output_machine": self.output_machine.init_state.name,
        }

    @classmethod
    def from_dict(
        cls, app_state: AppState, logger: Logger, data, serializer: StateSerializer
    ) -> TagMachine:
        """
        Creates a tag machine from a JSON input

        Args:
            app_state (AppState): The app state.
            logger (Logger): A logger.
            data (Any): Data loaded from JSON.
            serializer (StateSerializer): The state serializer used to load states.

        Returns:
            tag_machine: A new tag machine.
        """
        return cls(
            app_state,
            (
                State.from_dict(data["input_machine"], serializer),
                State.from_dict(data["processing_machine"], serializer),
                State.from_dict(data["output_machine"], serializer),
            ),
            logger,
        )<|MERGE_RESOLUTION|>--- conflicted
+++ resolved
@@ -1,6 +1,6 @@
 from __future__ import annotations
 
-from typing import List, Optional, Self, Dict, Any, Union, TYPE_CHECKING
+from typing import Optional, Self, Any, Union, TYPE_CHECKING
 from abc import ABC, abstractmethod
 import logging
 from logging import Logger
@@ -134,14 +134,10 @@
 
 # Maybe rename to TimerAccessor
 class TimerAcceptor(ABC):
-<<<<<<< HEAD
-    # TODO remove this method?
-=======
     """
     Abstract class representing something that can receive delayed callbacks.
     """
 
->>>>>>> 7e93fc8d
     def __init__(self, timer: TimerScheduler):
         """
         Create a TimerAcceptor.
@@ -435,13 +431,12 @@
         """
         super().__init__(init_state)
         self.tag_machine = tag_machine
-        self.transition_queue: Optional[List[str]] = None
-        self.registers: List[int | float] = [0 for _ in range(8)]
-
-<<<<<<< HEAD
-    def logger(self):
+        self.transition_queue: Optional[list[str]] = None
+        self.registers: list[int | float] = [0 for _ in range(8)]
+
+    def logger(self) -> logging.LoggerAdapter:
         return self.tag_machine.tag.logger
-=======
+
     def _cmd(self, cmd_first: str, cmd_rest: list[StateMethod]):
         """
         Calls a _cmd_* method.
@@ -451,16 +446,7 @@
             cmd_rest (list[StateMethod]): Command arguments.
         """
         method_name = "_cmd_" + cmd_first
->>>>>>> 7e93fc8d
-
-    def _cmd(self, cmd_first: str, cmd_rest: List):
-        cmd_name = "_cmd_" + cmd_first
-
-<<<<<<< HEAD
-        getattr(self, cmd_name)(*cmd_rest)
-=======
-        getattr(self, method_name)(self, *cmd_rest)
->>>>>>> 7e93fc8d
+        getattr(self, method_name)(*cmd_rest)
 
     def _cmd_mov(self, dst: int, src: int):
         """
@@ -482,11 +468,6 @@
             extra={"dst": dst, "src": src, "value": value},
         )
 
-<<<<<<< HEAD
-    def _cmd_load_imm(self, dst, value):
-        """
-        Performs dst := $value
-=======
     def _cmd_load_imm(self, dst: int, val: Union[int, float]):
         """
         Command that performs dst := $val.
@@ -494,16 +475,15 @@
         Args:
             dst (int): Destination register.
             src (Union[int, float]): Immediate value.
->>>>>>> 7e93fc8d
-        """
-        self.registers[dst] = value
+        """
+        self.registers[dst] = val
         self.logger().debug(
             "cmd_load_imm(%s,%s): reg[%s] = %s",
             dst,
-            value,
+            val,
             dst,
-            value,
-            extra={"dst": dst, "value": value},
+            val,
+            extra={"dst": dst, "value": val},
         )
 
     def _cmd_sub(self, dst: int, a: int, b: int):
@@ -601,8 +581,6 @@
         else:
             sym = "gt"
         self._accept_symbol(sym)
-
-<<<<<<< HEAD
         self.logger().debug(
             "cmd_compare(%s,%s): comp(reg[%s], reg[%s]): %s",
             a,
@@ -613,8 +591,6 @@
             extra={"a": a, "b": b, "value": sym},
         )
 
-    def _cmd__comment(self, *comment_lines: str):
-=======
     def _cmd__comment(self, *comment_lines: Any):
         """
         Command that performs no operation, intended for use in documenting state machines.
@@ -622,7 +598,6 @@
         Args:
             *comment_lines (Any): Ignored parameters.
         """
->>>>>>> 7e93fc8d
         pass
 
     def _cmd_sequence(self, *cmd_list: StateMethod):
@@ -650,8 +625,13 @@
             extra={"symbol": symbol},
         )
 
-<<<<<<< HEAD
-    def _cmd_set_timer(self, timer_reg):
+    def _cmd_set_timer(self, timer_reg: int):
+        """
+        Command that sets a timer. Setting a timer of 0 delay cancels the current timer.
+
+        Args:
+            timer_reg (int): Input register for the timer delay in SimPy ticks.
+        """
         delay = self.registers[timer_reg]
         self.tag_machine.timer.set_timer(self, delay)
         self.logger().debug(
@@ -660,16 +640,6 @@
             delay,
             extra={"timer_reg": timer_reg, "delay": delay},
         )
-=======
-    def _cmd_set_timer(self, timer_reg: int):
-        """
-        Command that sets a timer. Setting a timer of 0 delay cancels the current timer.
-
-        Args:
-            timer_reg (int): Input register for the timer delay in SimPy ticks.
-        """
-        self.tag_machine.timer.set_timer(self, self.registers[timer_reg])
->>>>>>> 7e93fc8d
 
     def prepare(self):
         """
@@ -722,7 +692,12 @@
         super().__init__(tag_machine, init_state)
 
     def _cmd_save_voltage(self, out_reg):
-<<<<<<< HEAD
+        """
+        Command that saves the input voltage from the envelope detector to a register.
+
+        Args:
+            out_reg (int): Output register.
+        """
         voltage = self.registers[out_reg] = self.tag_machine.tag.read_voltage()
         self.logger().debug(
             "cmd_save_voltage(%s): reg[%s] = %s",
@@ -731,15 +706,6 @@
             voltage,
             extra={"out_reg": out_reg, "voltage": voltage},
         )
-=======
-        """
-        Command that saves the input voltage from the envelope detector to a register.
-
-        Args:
-            out_reg (int): Output register.
-        """
-        self.registers[out_reg] = self.tag_machine.tag.read_voltage()
->>>>>>> 7e93fc8d
 
     def _cmd_send_bit(self, reg: int):
         """
@@ -815,17 +781,13 @@
         self.tag_machine.output_machine.on_recv_int(self.registers[reg])
 
     def _cmd_send_int_log(self, reg):
-<<<<<<< HEAD
+        """
+        Command that sends an integer to an associated logger.
+
+        Args:
+            reg (int): Input register.
+        """
         self.tag_machine.machine_logger.log(str(self.registers[reg]))
-=======
-        """
-        Command that sends an integer to an associated logger.
-
-        Args:
-            reg (int): Input register.
-        """
-        self.tag_machine.logger.log(str(self.registers[reg]))
->>>>>>> 7e93fc8d
 
     def _cmd_store_mem_imm(self, reg_addr: int, imm: Union[tuple[int,], int]):
         """
@@ -869,20 +831,15 @@
         """
         super().__init__(tag_machine, init_state)
 
-<<<<<<< HEAD
-    def _cmd_set_antenna(self, reg):
+    def _cmd_set_antenna(self, reg: int):
+        """
+        Command that sets the associated tag's antenna to an associated mode.
+
+        Args:
+            reg (int): Register containing the antenna index.
+        """
         reflection_index = self.registers[reg]
         self.tag_machine.tag.set_mode_reflect(reflection_index)
-=======
-    def _cmd_set_antenna(self, reg: int):
-        """
-        Command that sets the associated tag's antenna to an associated mode.
-
-        Args:
-            reg (int): Register containing the antenna index.
-        """
-        self.tag_machine.tag.set_mode_reflect(self.registers[reg])
->>>>>>> 7e93fc8d
 
     def _cmd_set_listen(self):
         """

--- conflicted
+++ resolved
@@ -3,46 +3,22 @@
     "Default": {
         "exciter_power": 50.0,
         "gain": 0,
-<<<<<<< HEAD
-        "impedance": 50,
-        "frequency": 1000.0,
-=======
         "impedance": 50.0,
         "frequency": 1000000,
->>>>>>> aa497977
         "input_machine_id": "A",
         "proccessing_machine_id": "A",
         "output_machine_id": "B",
-        "reflection_coefficients": [
-<<<<<<< HEAD
-            1,
-            5,
-            9,
-            3,
-            5
-=======
-            0,
-            0,
-            1
->>>>>>> aa497977
-        ]
+        "reflection_coefficients": [0, 0, 1]
     },
     "Exciter": {
         "id": "default",
         "x": "10",
         "y": "10",
         "z": "10",
-<<<<<<< HEAD
-        "power": 50.0,
-        "gain": 10,
-        "impedance": 50,
-        "frequency": 1000.0
-=======
         "power": 1,
         "gain": 100,
         "impedance": 50.0,
         "frequency": 1000000
->>>>>>> aa497977
     },
     "Objects": {
         "Sender": {

--- conflicted
+++ resolved
@@ -6,17 +6,11 @@
 import os
 import queue
 import sys
-<<<<<<< HEAD
-import bisect
-import heapq
-from tag import Tag
-from state_machine import *
-=======
 from logging.handlers import QueueHandler, QueueListener
 from pathlib import Path
 
 from tags.tag import Tag, TagMachine
->>>>>>> 8eecf794
+from state_machine import *
 
 CONFIG_PATH = "./config/config.json"
 STATE_PATH = "./config/state_machines.json"
@@ -145,7 +139,6 @@
     return id, coords[0], coords[1], coords[2]
 
 
-<<<<<<< HEAD
 def parse_default(vals, default, machines):
     if vals[0] in ["exciter_power", "resistive_load", "gain"]:
         try:
@@ -167,16 +160,6 @@
             sys.exit(1)
     print("error: invalid default argument")
     sys.exit(1)
-=======
-def parse_default(vals, default):
-    try:
-        val = float(vals[1])
-        default[vals[0]] = val
-    except ValueError:
-        print("error: invalid values for default")
-        sys.exit(1)
-    return default
->>>>>>> 8eecf794
 
 
 def parse_args():
@@ -186,7 +169,6 @@
         ArgumentParser: Argument parser which holds values of which arguments where given
     """
     parser = argparse.ArgumentParser(description="Tag-to-Tag Network Simulator")
-<<<<<<< HEAD
     parser.add_argument(
         "--tag",
         nargs=4,
@@ -201,26 +183,6 @@
         required=False,
         help="place an exciter with its Unique ID at coordinates X,Y,Z",
     ),
-=======
-    (
-        parser.add_argument(
-            "--tag",
-            nargs=4,
-            metavar=("UID", "X", "Y", "Z"),
-            required=False,
-            help="place a tag with its Unique ID at coordinates X,Y,Z",
-        ),
-    )
-    (
-        parser.add_argument(
-            "--exciter",
-            nargs=4,
-            metavar=("UID", "X", "Y", "Z"),
-            required=False,
-            help="place an exciter with its Unique ID at coordinates X,Y,Z",
-        ),
-    )
->>>>>>> 8eecf794
     parser.add_argument(
         "--remove", type=str, required=False, help="Remove a specific tag based on ID"
     )
@@ -349,7 +311,58 @@
 
     block_handlers = []
 
-<<<<<<< HEAD
+    fhandle = logging.FileHandler(filename)
+    block_handlers.append(fhandle)
+
+    if stdout:
+        shandle = logging.StreamHandler()
+        block_handlers.append(shandle)
+
+    ql = QueueListener(log_queue, *block_handlers)
+    ql.start()
+    return logger, ql
+
+
+def init_logger(
+    level, filename="tagsim.log", stdout=False
+) -> tuple[logging.Logger, QueueListener]:
+    """
+    Initializes a logger that can then be used throughout the program.
+
+    Arguments:
+    level -- The logging level to log at
+    filename -- Name of the file where the log is to be stored, tagsim.log in
+                PWD by default.
+    stdout -- Whether or not to print Log to stdout. False by default.
+
+    Returns: The handle to the logger
+    """
+    log_queue = queue.Queue()
+    qh = QueueHandler(log_queue)
+
+    logger = logging.getLogger(__name__)
+    logging.basicConfig(
+        handlers=[qh],
+        format=f"%(asctime)s::%(levelname)s::{Path(__file__).name}: %(msg)s",
+        level=level,
+    )
+
+    block_handlers = []
+
+    fhandle = logging.FileHandler(filename)
+    block_handlers.append(fhandle)
+
+    if stdout:
+        shandle = logging.StreamHandler()
+        block_handlers.append(shandle)
+
+    ql = QueueListener(log_queue, *block_handlers)
+    ql.start()
+    return logger, ql
+
+
+def main():
+
     serializer = StateSerializer()
     machines = {}
     machines, _, _, _ = load_json(STATE_PATH, serializer)
@@ -357,22 +370,6 @@
 
     # if machine is not None:
     #     machines[machine.id] = machine
-=======
-    fhandle = logging.FileHandler(filename)
-    block_handlers.append(fhandle)
-
-    if stdout:
-        shandle = logging.StreamHandler()
-        block_handlers.append(shandle)
-
-    ql = QueueListener(log_queue, *block_handlers)
-    ql.start()
-    return logger, ql
-
-
-def main():
-    machine, objects, events, default = load_json(CONFIG_PATH)
->>>>>>> 8eecf794
     args = parse_args()
 
     # TODO Change this to take in arguments from the command line
@@ -450,7 +447,6 @@
         else:
             print("unkown id")
 
-<<<<<<< HEAD
     if args.print:  ## prints out information
         lower_args = args.print.lower()
         match lower_args:
@@ -475,21 +471,6 @@
                     print(f"{key}: {value.to_dict(serializer,"placeholder")}")
 
     # Events will be reconfigure later to work along side events.json
-=======
-    if args.print:  # prints out information
-        if args.print == "objects":
-            for key, value in objects.items():
-                print(f"{key}: {value.to_dict()}")
-        elif args.print == "events":
-            for index, value in enumerate(events, start=1):
-                print(index, value)
-        elif args.print == "default":
-            units = ["mW", "dBi", "Ohm"]  # for display purpose
-            for i, (key, value) in enumerate(default.items()):
-                print(f"{key}: {value} {units[i]}")
-
-    # Events will be reconfigure lateer to work along side events.json
->>>>>>> 8eecf794
     if args.event:  # adds an event
         event = args.event
         if event[1] not in objects:
@@ -501,12 +482,8 @@
             position = bisect.bisect_left(times, event[0])
             events.insert(position, event)
             events.append(args.event)
-<<<<<<< HEAD
     save_config(machines, objects, events, default, serializer)
-=======
-    save_config(objects, events, default)
     q_listener.stop()
->>>>>>> 8eecf794
 
 
 if __name__ == "__main__":
